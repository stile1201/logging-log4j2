--- conflicted
+++ resolved
@@ -204,8 +204,7 @@
              See also:
            </p>
            <ul>
-             <li>The <a href="http://graylog2.org/gelf">GELF home page</a></li>
-             <li>The <a href="http://graylog2.org/resources/gelf/specification">GELF specification</a></li>
+             <li>The <a href="https://www.graylog.org/resources/gelf/">GELF specification</a></li>
            </ul>
         </subsection>
         <a name="HTMLLayout"/>
@@ -1671,40 +1670,6 @@
           of course, end-of-lines.
           </p>
         </subsection>
-<<<<<<< HEAD
-        <a name="GELFLayout"/>
-        <subsection name="GELF Layout">
-          <!-- From Javadoc of org.apache.logging.log4j.core.layout.GELFLayout -->
-          <p>
-            Lays out events in the Graylog Extended Log Format (GELF) 1.1.
-          </p>
-          <p>
-            This layout compresses JSON to GZIP or ZLIB (the <code>compressionType</code>) if log event data is larger than 1024 bytes
-            (the <code>compressionThreshold</code>). This layout does not implement chunking.
-          </p>
-          <p>
-            Configure as follows to send to a Graylog2 server:
-          </p>
-          <pre class="prettyprint linenums">[
-  &lt;Appenders&gt;
-    &lt;Socket name="Graylog" protocol="udp" host="graylog.domain.com" port="12201"&gt;
-        &lt;GelfLayout host="someserver" compressionType="GZIP" compressionThreshold="1024"&gt;
-            &lt;KeyValuePair key="additionalField1" value="additional value 1"/&gt;
-            &lt;KeyValuePair key="additionalField2" value="additional value 2"/&gt;
-        &lt;/GelfLayout&gt;
-    &lt;/Socket&gt;
-  &lt;/Appenders&gt;
-]
-</pre>
-           <p>
-             See also:
-           </p>
-           <ul>
-             <li>The <a href="https://www.graylog.org/resources/gelf/">GELF specification</a></li>
-           </ul>
-        </subsection>
-=======
->>>>>>> dff54a88
         <a name="LocationInformation"/>
         <subsection name="Location Information">
         <p>
